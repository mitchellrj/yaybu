# Copyright 2011 Isotoma Limited
#
# Licensed under the Apache License, Version 2.0 (the "License");
# you may not use this file except in compliance with the License.
# You may obtain a copy of the License at
#
#   http://www.apache.org/licenses/LICENSE-2.0
#
# Unless required by applicable law or agreed to in writing, software
# distributed under the License is distributed on an "AS IS" BASIS,
# WITHOUT WARRANTIES OR CONDITIONS OF ANY KIND, either express or implied.
# See the License for the specific language governing permissions and
# limitations under the License.

import optparse
import os
import sys
import logging
import logging.handlers
import collections
import traceback
import subprocess
import getpass

import yay

from yaybu.core import resource
from yaybu.core import error
from yaybu.core import remote
from yaybu.core import runcontext

logger = logging.getLogger("runner")

class LoaderError(Exception):
    pass



class Runner(object):

    resources = None

    def configure_logging(self, opts):
        """ configure the audit trail to log to file or to syslog """
        levels = {
            'debug': logging.DEBUG,
            'info': logging.INFO,
            'warning': logging.WARNING,
            'error': logging.ERROR,
            'critical': logging.CRITICAL,
            }

        log_level = levels.get(opts.log_level, None)
        if log_level is None:
            raise KeyError("Log level %s not recognised, terminating" % opts.log_level)
        if opts.logfile is not None:
            if opts.logfile == "-":
                logging.basicConfig(stream=sys.stdout,
                                    format="%(asctime)s %(levelname)s %(message)s",
                                    level=log_level)
            else:
                logging.basicConfig(filename=opts.logfile,
                                    filemode="a",
                                    format="%(asctime)s %(levelname)s %(message)s",
                                    level=log_level)
        else:
            facility = getattr(logging.handlers.SysLogHandler, "LOG_LOCAL%s" % opts.log_facility)
            handler = logging.handlers.SysLogHandler("/dev/log", facility=facility)
            formatter = logging.Formatter("%(asctime)s %(levelname)s %(message)s")
            handler.setFormatter(formatter)
            logging.getLogger().addHandler(handler)
            simlog = logging.getLogger("simulation")
            simlog.setLevel(logging.DEBUG)
            simformatter = logging.Formatter("simulation: %(message)s")
            simhandler = logging.StreamHandler(sys.stdout)
            simhandler.setFormatter(simformatter)
            simlog.addHandler(simhandler)

    def trampoline(self, username):
        command = ["sudo", "-u", username] + sys.argv[0:1]

        if "SSH_AUTH_SOCK" in os.environ:
            command.extend(["--ssh-auth-sock", os.environ["SSH_AUTH_SOCK"]])

        command.extend(sys.argv[1:])

        os.execvp(command[0], command)

    def run(self, opts, args):
        try:
            if opts.user and getpass.getuser() != opts.user:
                self.trampoline(opts.user)
                return 0

            if opts.debug:
                opts.logfile = "-"
                opts.verbose = 2
            self.configure_logging(opts)

            if not opts.remote:
                ctx = runcontext.RunContext(args[0], opts)
            else:
                ctx = runcontext.RemoteRunContext(args[0], opts)

            config = ctx.get_config()

            self.resources = resource.ResourceBundle(config.get("resources", []))
            self.resources.bind()
<<<<<<< HEAD
            shell = Shell(context=ctx,
                          changelog=change.ChangeLog(ctx),
                          verbose=opts.verbose,
                          simulate=opts.simulate)
            if not self.resources.apply(shell, config):
                # nothing changed
                sys.exit(255)
            sys.exit(0)
=======
            self.resources.apply(ctx, config)

            return 0
>>>>>>> 071cec44
        except error.ExecutionError, e:
            # this will have been reported by the context manager, so we wish to terminate
            # but not to raise it further. Other exceptions should be fully reported with
            # tracebacks etc automatically
            print >>sys.stderr, "Terminated due to execution error in processing"
            sys.exit(e.returncode)

def main():
    parser = optparse.OptionParser()
    parser.add_option("-s", "--simulate", default=False, action="store_true")
    parser.add_option("-p", "--ypath", default=[], action="append")
    parser.add_option("", "--log-facility", default="2", help="the syslog local facility number to which to write the audit trail")
    parser.add_option("", "--log-level", default="info", help="the minimum log level to write to the audit trail")
    parser.add_option("-d", "--debug", default=False, help="switch all logging to maximum, and write out to the console")
    parser.add_option("-l", "--logfile", default=None, help="The filename to write the audit log to, instead of syslog. Note: the standard console log will still be written to the console.")
    parser.add_option("-v", "--verbose", default=1, action="count", help="Write additional informational messages to the console log. repeat for even more verbosity.")
    parser.add_option("--host", default=None, action="store", help="A host to remotely run yaybu on")
    parser.add_option("-u", "--user", default=None, action="store", help="User to attempt to run as")
    parser.add_option("--remote", default=False, action="store_true", help="Run yaybu.protocol client on stdio")
    parser.add_option("--ssh-auth-sock", default=None, action="store", help="Path to SSH Agent socket")
    opts, args = parser.parse_args()

    if len(args) != 1:
        parser.print_help()
        return 1

    if opts.host:
        r = remote.RemoteRunner()
    else:
        r = Runner()

    r.run(opts, args)
<|MERGE_RESOLUTION|>--- conflicted
+++ resolved
@@ -106,20 +106,10 @@
 
             self.resources = resource.ResourceBundle(config.get("resources", []))
             self.resources.bind()
-<<<<<<< HEAD
-            shell = Shell(context=ctx,
-                          changelog=change.ChangeLog(ctx),
-                          verbose=opts.verbose,
-                          simulate=opts.simulate)
             if not self.resources.apply(shell, config):
                 # nothing changed
                 sys.exit(255)
             sys.exit(0)
-=======
-            self.resources.apply(ctx, config)
-
-            return 0
->>>>>>> 071cec44
         except error.ExecutionError, e:
             # this will have been reported by the context manager, so we wish to terminate
             # but not to raise it further. Other exceptions should be fully reported with
