--- conflicted
+++ resolved
@@ -14,11 +14,7 @@
 import yay
 import yay.errors
 from yaybu.core import error, util
-<<<<<<< HEAD
-from yaybu.util import is_mac_bundle
 from yaybu.compute.vmware import VMBoxImage
-=======
->>>>>>> a61c4e37
 
 logger = logging.getLogger("yaybu.core.command")
 
