--- conflicted
+++ resolved
@@ -54,36 +54,9 @@
         os.environ["SSH_AUTH_SOCK"] = opts.ssh_auth_sock
 
     atexit.register(logging.shutdown)
-<<<<<<< HEAD
-
-    # Probably not the best place to put this stuff...
-    if os.path.exists("/etc/yaybu"):
-        config = yay.load_uri("/etc/yaybu")
-        opts.env_passthrough = config.get("env-passthrough", opts.env_passthrough)
-
-    if not opts.remote:
-        ctx = runcontext.RunContext(args[0], opts)
-        ctx.changelog.configure_session_logging()
-    else:
-        ctx = runcontext.RemoteRunContext(args[0], opts)
-
-    if opts.host:
-        r = remote.RemoteRunner()
-        r.load_system_host_keys()
-        r.set_missing_host_key_policy("ask")
-    else:
-        r = runner.Runner()
-        ctx.changelog.configure_audit_logging()
-
-    rv = r.run(ctx)
-    return rv
-=======
-    
-    com = command.YaybuCmd(verbose=opts.verbose, ypath=opts.ypath)
+    com = command.YaybuCmd(verbose=opts.verbose, ypath=opts.ypath, logfile=opts.logfile)
     if args:
         com.onecmd(" ".join(args))
     else:
         com.cmdloop()
-        
-        
->>>>>>> a0c62fc8
+        