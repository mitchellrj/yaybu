# Copyright 2011 Isotoma Limited
#
# Licensed under the Apache License, Version 2.0 (the "License");
# you may not use this file except in compliance with the License.
# You may obtain a copy of the License at
#
#   http://www.apache.org/licenses/LICENSE-2.0
#
# Unless required by applicable law or agreed to in writing, software
# distributed under the License is distributed on an "AS IS" BASIS,
# WITHOUT WARRANTIES OR CONDITIONS OF ANY KIND, either express or implied.
# See the License for the specific language governing permissions and
# limitations under the License.

import os
import pwd
<<<<<<< HEAD
try:
    import spwd
except ImportError:
    spwd = None
=======
import spwd
import grp
>>>>>>> 10ad3e0c

from yaybu.core import provider
from yaybu.core import error
from yaybu import resources

import logging

logger = logging.getLogger("provider")

class User(provider.Provider):

    policies = (resources.user.UserApplyPolicy,)

    @classmethod
    def isvalid(self, *args, **kwargs):
        return super(User, self).isvalid(*args, **kwargs)

    def get_user_info(self):
        fields = ("name", "passwd", "uid", "gid", "gecos", "dir", "shell")

        try:
            info_tuple = pwd.getpwnam(self.resource.name)
        except KeyError:
            info = dict((f, None) for f in fields)
            info["exists"] = False
            info['disabled-login'] = False
            info['disabled-password'] = False
            return info

        info = {"exists": True,
                "disabled-login": False,
                "disabled-password": False,
                }
        for i, field in enumerate(fields):
            info[field] = info_tuple[i]

        try:
            shadow = spwd.getspnam(self.resource.name)
            info['passwd'] = shadow.sp_pwd
            if shadow.sp_pwd == "!":
                info['disabled-login'] = True
        except KeyError:
            info['passwd'] = ''
            info['disabled-login'] = False

        return info

    def apply(self, context):
        if self.resource.password and self.resource.disabled_login:
            raise error.ParseError("Cannot specify password and disabled login for a user")

        info = self.get_user_info()

        if info['exists']:
            command = ['usermod']
            changed = False # we may not change anything yet
        else:
            command = ['useradd', '-N']
            changed = True # we definitely make a change

        if self.resource.fullname and info["name"] != self.resource.fullname:
            command.extend(["--comment", self.resource.fullname])
            changed = True

        if self.resource.password and not info["exists"]:
            command.extend(["--password", self.resource.password])
            changed = True

        if self.resource.home and info["dir"] != self.resource.home:
            command.extend(["--home", self.resource.home])
            changed = True

        if self.resource.uid and info["uid"] != self.resource.uid:
            command.extend(["--uid", str(self.resource.uid)])
            changed = True

        if self.resource.gid or self.resource.group:
            if self.resource.gid:
                gid = self.resource.gid
            else:
                gid = grp.getgrnam(self.resource.group).gr_gid

            if gid != info["gid"]:
                command.extend(["--gid", str(gid)])
                changed = True

        if self.resource.groups:
            desired_groups = set(self.resource.groups)
            current_groups = set(g.gr_name for g in grp.getgrall() if self.resource.name in g.gr_mem)

            if self.resource.append and len(desired_groups - current_groups) > 0:
                if info["exists"]:
                    command.append("-a")
                command.extend(["-G", ",".join(desired_groups - current_groups)])
                changed = True
            elif not self.resource.append and desired_groups != current_groups:
                command.extend(["-G", ",".join(desired_groups)])
                changed = True

        if self.resource.shell != info["shell"]:
            command.extend(["--shell", str(self.resource.shell)])
            changed = True

        if self.resource.disabled_login and not info["disabled-login"]:
            command.extend(["--password", "!"])
            changed = True

        if info["exists"] is False and self.resource.system:
            command.extend(["--system"])
            changed = True

        command.extend(["-m", self.resource.name])

        if changed:
            returncode, stdout, stderr = context.shell.execute(command, exceptions=False)
            if returncode != 0:
                raise error.UserAddError("useradd returned error code %d" % returncode)
        return changed


class UserRemove(provider.Provider):

    policies = (resources.user.UserRemovePolicy,)

    @classmethod
    def isvalid(self, *args, **kwargs):
        return super(UserRemove, self).isvalid(*args, **kwargs)

    def apply(self, context):
        try:
            existing = pwd.getpwnam(self.resource.name.encode("utf-8"))
        except KeyError:
            # If we get a key errror then there is no such user. This is good.
            return False

        command = ["userdel", self.resource.name]

        returncode, stdout, stderr = context.shell.execute(command)
        if returncode != 0:
            raise error.UserAddError("Removing user %s failed with return code %d" % (self.resource, returncode))

        return True

<|MERGE_RESOLUTION|>--- conflicted
+++ resolved
@@ -14,15 +14,11 @@
 
 import os
 import pwd
-<<<<<<< HEAD
 try:
     import spwd
 except ImportError:
     spwd = None
-=======
-import spwd
 import grp
->>>>>>> 10ad3e0c
 
 from yaybu.core import provider
 from yaybu.core import error
