--- conflicted
+++ resolved
@@ -362,7 +362,6 @@
             sensitive = self.has_protected_strings()
 
         elif self.resource.static:
-<<<<<<< HEAD
             # We can only do this optimization if the local data is not dirty
             old_etag = None
             s = None
@@ -381,13 +380,8 @@
             remote = EtagRegistry.get(context, "remote.state")
             remote.freshen(self.resource.static, fp.etag)
 
-            sensitive = False
-
-=======
-            fp = context.get_file(self.resource.static)
-            contents = fp.read()
             sensitive = getattr(fp, 'secret', False)
->>>>>>> d7bef042
+
         elif self.resource.encrypted:
             contents = context.get_decrypted_file(self.resource.encrypted).read()
             sensitive = True
