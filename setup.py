--- conflicted
+++ resolved
@@ -23,11 +23,7 @@
       install_requires=[
           'setuptools',
           'jinja2',
-<<<<<<< HEAD
-          'yay >= 0.0.55',
-=======
           'yay >= 0.0.57',
->>>>>>> fcce6bcb
           'python-dateutil < 2.0',
           'apache-libcloud',
           'ssh',
