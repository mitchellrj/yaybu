--- conflicted
+++ resolved
@@ -26,11 +26,7 @@
           'yay >= 0.0.57',
           'python-dateutil < 2.0',
           'apache-libcloud >= 0.12.1',
-<<<<<<< HEAD
-          'ssh',
-=======
           'paramiko >= 1.8.0',
->>>>>>> 18121535
       ],
       extras_require = {
           'test': ['unittest2', 'discover', 'mock'],
